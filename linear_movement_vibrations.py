--- conflicted
+++ resolved
@@ -9,13 +9,8 @@
 
 
 import datetime
-<<<<<<< HEAD
 import os
-
-=======
->>>>>>> b398e742
 import numpy as np
-
 from . import linear_movement_plot_lib_stat as plotlib
 
 def calculate_total_power(data):
@@ -89,11 +84,8 @@
 
 
 def parse_full_step_distance(config, units_in_radians=None, note_valid=False):
-<<<<<<< HEAD
-    """source: stepper.py"""
-=======
     """source: stepper.py """
->>>>>>> b398e742
+
     if units_in_radians is None:
         # Caller doesn't know if units are in radians - infer it
         rd = config.get("rotation_distance", None, note_valid=False)
@@ -119,11 +111,8 @@
 
 
 def parse_gear_ratio(config, note_valid):
-<<<<<<< HEAD
-    """source: stepper.py"""
-=======
     """source: stepper.py """
->>>>>>> b398e742
+
 
     gear_ratio = config.getlists(
         "gear_ratio", (), seps=(":", ","), count=2, parser=float, note_valid=note_valid
@@ -222,14 +211,6 @@
             start_pos = end_pos
             end_pos = start_pos_last
 
-<<<<<<< HEAD
-=======
-        if gcmd.get_int("EXPORT_FFTDATA", 0) == 1:
-            outfile = self._get_outfile_name('', 'frequency_responses', '')
-            self._write_data_outfile(
-                self.out_directory, gcmd, outfile, frequency_responses)
-
->>>>>>> b398e742
         if not os.path.exists(self.out_directory):
             os.makedirs(self.out_directory)
         if gcmd.get_int("EXPORT_FFTDATA", 0) == 1:
@@ -272,24 +253,12 @@
         limits = self._get_limits_from_gcode(gcmd, self.limits)
         start_pos, end_pos = self._get_move_positions(axis, limits, gcmd)
         measurement_data = self._measure_linear_movement_vibrations(
-<<<<<<< HEAD
             velocity, start_pos, end_pos, motion_report
         )
         f_max = gcmd.get_int("FMAX", 2 * velocity)
         frequency_response = calculate_frequencies(
             measurement_data, f_max, gcmd.get_int("FMIN", 5)
         )
-=======
-            velocity, start_pos, end_pos, motion_report)
-        f_max = gcmd.get_int("FMAX", 2*velocity)
-        frequency_response = calculate_frequencies(measurement_data, f_max,
-                                                   gcmd.get_int("FMIN", 5))
-
-        if gcmd.get_int("EXPORT_FFTDATA", 0) == 1:
-            outfile = self._get_outfile_name('', 'frequency_response', '')
-            self._write_data_outfile(
-                self.out_directory, gcmd, outfile, frequency_response)
->>>>>>> b398e742
 
         if not os.path.exists(self.out_directory):
             os.makedirs(self.out_directory)
@@ -500,142 +469,6 @@
     @staticmethod
     def _get_outfile_name(directory, fname, extension=".png"):
         return directory + fname + datetime.datetime.today().isoformat() + extension
-<<<<<<< HEAD
-=======
-
-    @staticmethod
-    def _plot_frequencies(data, outfile, velocity, axis, gcmd, d=None, step_distance=None, rotation_distance=None,
-                          f_max=120):
-        plt.ioff()
-        fig = plt.figure()
-        fig.suptitle(
-            f"Vibrations while {velocity}mm/s linear movement on {axis} axis")
-        ax = plt.subplot(111)
-        box = ax.get_position()
-        # shrink and move up to allow legend beneeth
-        ax.set_position([box.x0, box.y0 + box.height *
-                        0.18, box.width, box.height * 0.85])
-        plt.ticklabel_format(style='sci', axis='y', scilimits=(0, 0))
-        ax.set_xlabel("frequency in Hz")
-        ax.set_ylabel("response")
-        ax.set_xlim(data[0][0], f_max)
-        ax.axvline(x=velocity / 2, label="2gt belt pitch",
-                   ls='--', color='tab:brown')
-        ax.axvline(x=velocity / 1.21, label="2gt belt teeth width",
-                   ls='--', color='black')
-        ax.axvline(x=velocity / 0.80, label="2gt belt valley width",
-                   ls='--', color='tab:cyan')
-        ax.axvline(x=velocity / 0.40, label="2gt belt flat width",
-                   ls='--', color='tab:brown')
-        if d is not None:
-            ax.axvline(velocity / (np.pi * d),
-                       label="idler rotation", ls='--', color='tab:gray')
-        if step_distance is not None:
-            ax.axvline(velocity / rotation_distance,
-                       label="pulley rotation", ls='--', color='tab:olive')
-        if rotation_distance is not None:
-            ax.axvline(velocity * step_distance / rotation_distance,
-                       label="motor step", ls='--', color='tab:pink')
-        ax.plot(data[0], data[1], label="x")
-        ax.plot(data[0], data[2], label="y")
-        ax.plot(data[0], data[3], label="z")
-        ax.legend(loc='upper center', bbox_to_anchor=(
-            0.5, -0.13), fancybox=True, shadow=False, ncol=4)
-        # add second abscissa
-        ax2 = ax.twiny()
-        ax2.set_xlim(ax.get_xlim())
-        ax2.set_position([box.x0, box.y0 + box.height *
-                         0.18, box.width, box.height * 0.85])
-        ax2.tick_params(axis="x", direction="in", pad=-15)
-        ax2.set_xticklabels([f'{velocity/x:.2f}'
-                            for x in ax.get_xticks()])
-        ax2.set_xlabel("pattern distance in mm")
-        plt.savefig(outfile)
-        gcmd.respond_info(f"output written to {outfile}")
-        plt.close('all')
-
-    @staticmethod
-    def _plot_relative_power(data, outfile, axis, gcmd):
-        data = np.array(data)
-        plt.ioff()
-        plt.title(f"Vibration power for axis {axis}")
-        plt.ticklabel_format(style='sci', axis='y', scilimits=(0, 0))
-        plt.xlabel("velocity in mm/s")
-        plt.ylabel("relative power")
-        plt.plot(data[:, 0], data[:, 1], marker='o', label="measurement data")
-        plt.savefig(outfile)
-        gcmd.respond_info(f"output written to {outfile}")
-        plt.close('all')
-
-    @staticmethod
-    def _plot_peak_frequencies(data, outfile, outfilelog, axis, gcmd, d=None, step_distance=None,
-                               rotation_distance=None, f_max=200):
-        data = np.array(data)
-        plt.ioff()
-        fig = plt.figure()
-        fig.suptitle(f"Vibration peak frequencies for axis {axis}")
-        ax = plt.subplot(111)
-        box = ax.get_position()
-        ax.set_position([box.x0, box.y0 + box.height *
-                        0.18, box.width, box.height * 0.85])
-        ax.set_xlabel("velocity in mm/s")
-        ax.set_ylabel("peak frequency in Hz")
-        ax.set_ylim(0, f_max)
-        ax.plot(data[:, 0], data[:, 1], linestyle='--',
-                marker='o', label="measurement data")
-        ax.plot(data[:, 0], data[:, 0] / 2, label="2gt belt pitch")
-        ax.plot(data[:, 0], data[:, 0] / 1.21, label="2gt belt teeth width")
-        ax.plot(data[:, 0], data[:, 0] / .8, label="2gt belt valley width")
-        ax.plot(data[:, 0], data[:, 0] / .4,
-                label="2gt belt valley flat width")
-        if d is not None:
-            ax.plot(data[:, 0], data[:, 0] /
-                    (np.pi * d), label="idler rotation")
-        if step_distance is not None:
-            ax.plot(data[:, 0], data[:, 0] /
-                    rotation_distance, label="pulley rotation")
-        if rotation_distance is not None:
-            ax.plot(data[:, 0], data[:, 0] * step_distance /
-                    rotation_distance, label="motor step")
-        ax.legend(loc='upper center', bbox_to_anchor=(
-            0.5, -0.13), fancybox=True, shadow=False, ncol=3)
-        plt.savefig(outfile)
-        gcmd.respond_info(f"output written to {outfile}")
-        ax.set_yscale('log')
-        plt.axhline(y=f_max, color='tab:olive', linestyle='--', label="f_max")
-        ax.legend(loc='upper center', bbox_to_anchor=(
-            0.5, -0.13), fancybox=True, shadow=False, ncol=3)
-        ax.set_autoscaley_on(True)
-        plt.autoscale(True)
-        fig.suptitle(
-            f"Vibration peak frequencies for axis {axis}, f_max = {f_max}Hz  ")
-        plt.savefig(outfilelog)
-        gcmd.respond_info(f"output written to {outfilelog}")
-        plt.close('all')
-
-    @staticmethod
-    def _plot_frequency_responses_over_velocity(data, outfile, axis, gcmd):
-        data = np.array(data)
-        plt.ioff()
-        fig = plt.figure()
-        ax = fig.add_subplot(projection='3d')
-
-        fig.suptitle(f"Vibration peak frequencies for axis {axis}")
-
-        ax.ticklabel_format(style='sci', axis='z', scilimits=(0, 0))
-
-        for velocity_sample in data:
-            x = velocity_sample[1]
-            y = velocity_sample[2]
-            z = velocity_sample[0]
-            ax.plot(x, y, zs=z, zdir='y')
-        ax.set_xlabel("f in Hz")
-        ax.set_zlabel("relative response")
-        ax.set_ylabel("velocity")
-        plt.savefig(outfile)
-        gcmd.respond_info(f"output written to {outfile}")
-        plt.close('all')
->>>>>>> b398e742
 
 
 def load_config(config):
