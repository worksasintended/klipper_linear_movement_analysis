""" Vibration measurements for linear, non accelerated movements
    reads adxl and analyses the output for vibrations at linear movements 
    on a defined axis. Acceleration phase is not part of the analysis
    """

# Copyright (C) 2022  Marc Marschall <discrod:MarschallMarc#6420>
#
# This file may be distributed under the terms of the GNU GPLv3 license.


import datetime
import os
import enum
import numpy as np
from scipy import signal
from . import linear_movement_plot_lib_stat as plotlib
from dataclasses import dataclass


def calculate_total_power(data):
    """Calculate the mean square of 3d acceleration data for each vibration component.
        The acceleration data is corrected by subtracting the mean (assuming mean = earth accel)

    measurement_parameters
    ----------
    data :  array[[t0, x0, y0, z0],...,[tn, xn, yn, zn]]

    Returns
    -------
    pd : positive float
    """

    norm = len(data)
    mean = np.mean(data, axis=0)
    pd = ((data - mean) ** 2).sum(axis=0) / norm
    return pd


def calculate_frequencies(data, f_max, f_min):
    """Calculates the frequency spectrum via fft in a given dataset.

    measurement_parameters
    ----------
    data :  array[[t0, x0, y0, z0],...,[tn, xn, yn, zn]]
    f_max : float
    f_min : float

    Returns
    -------
    frequency_response : array_like with shape [:, 4]
        Frequency on axis 0, response the axis 1, 2 and 3

    """
    dt = (data[len(data) - 1][0] - data[0][0]) / (len(data) - 1)
    norm = data[:, 0].size
    absc_fourier = np.fft.rfftfreq(norm, dt)
    start_pos = np.argmax(absc_fourier >= f_min)
    end_pos = np.argmax(absc_fourier >= f_max)
    if end_pos == 0:
        end_pos = data[:, 0].size
    frequency_response = [absc_fourier[start_pos:end_pos]]
    for axis in range(1, 4):
        ord_fourier = np.abs(np.fft.rfft(data[:, axis]))
        frequency_response.append(ord_fourier[start_pos:end_pos])
    return frequency_response


def verify_and_correct_diagonal_move(p1_x, p1_y, p2_x, p2_y):
    """Correct the destination in case of non-diagonal movement
    by using the point towards the center which is the closest
    to the original fulfilling diagonality.

    measurement_parameters
    ----------
    p1_x p1_y : x and y coordinate start point
    p2_x p2_y : x and y coordinate end point


    Returns
    -------
    p2_x p2_y : adjusted x and y coordinate

    """
    if abs(p1_x - p2_x) > abs(p1_y - p2_y):
        p2_x = p1_x + p2_y - p1_y
    elif abs(p1_x - p2_x) < abs(p1_y - p2_y):
        p2_y = p1_y + p2_x - p1_x
    return p2_x, p2_y


def parse_full_step_distance(config, units_in_radians=None, note_valid=False):
    """source: stepper.py"""

    if units_in_radians is None:
        # Caller doesn't know if units are in radians - infer it
        rd = config.get("rotation_distance", None, note_valid=False)
        gr = config.get("gear_ratio", None, note_valid=False)
        units_in_radians = rd is None and gr is not None
    if units_in_radians:
        rotation_dist = 2.0 * np.pi
        config.get("gear_ratio", note_valid=note_valid)
    else:
        rotation_dist = config.getfloat(
            "rotation_distance", above=0.0, note_valid=note_valid
        )
    # Newer config format with rotation_distance
    full_steps = config.getint(
        "full_steps_per_rotation", 200, minval=1, note_valid=note_valid
    )
    if full_steps % 4:
        raise config.error(
            f"full_steps_per_rotation invalid in section '{config.get_name()}'"
        )
    gearing = parse_gear_ratio(config, note_valid)
    # full_steps * gearing = steps_per_full_rotation ("step_distance")
    return rotation_dist, full_steps * gearing


def parse_gear_ratio(config, note_valid):
    """source: stepper.py"""

    gear_ratio = config.getlists(
        "gear_ratio", (), seps=(":", ","), count=2, parser=float, note_valid=note_valid
    )
    result = 1.0
    for g1, g2 in gear_ratio:
        result *= g1 / g2
    return result


class GcommandExitType(enum.Enum):
    error = "error"
    success = "success"


class LinearMovementVibrationsTest:
    """This is a klipper extension allowing to measure vibrations on linear movements
    on different axis. Unlike previous solutions, the acceleration phases in the moves
    are not part of the analysed data.

    This extension adds two new GCODE commands:

    - `MEASURE_LINEAR_VIBRATIONS [VELOCITY=<velocity>] [AXIS=<x|y|a|b>]
        [FMAX=<maximum frequency considered default 120>] [FMIN=<minimum frequency
        considered default 2xVELOCITY>]  [D_IDLER=<diameter of idler>] [XMIN=<VALUE>]
        [XMAX=<VALUE>] [YMIN=<VALUE>] [YMAX=<VALUE>] [STARTX=<VALUE>] [STARTY=<VALUE>]
        [ENDX=<VALUE>] [ENDY=<VALUE>] [EXPORT_FFTDATA=<1|0 (enabled|disabled) default is 0>]
        [ACCEL=<set acceleration default max_accel>]`


    - `MEASURE_LINEAR_VIBRATIONS_RANGE [AXIS=<x|y|a|b>] [VMIN=<minimal velocity>]
        [VMAX=<maximal velocity>] [STEP=<steps size of veloctity changes>] [D_IDLER=<diameter
        of pulley or idler>] [FMIN=<minimum frequency considered default 5>] [FMAX=<maximum
        frequency considered default two times VMAX>] [XMIN=<VALUE>] [XMAX=<VALUE>] [YMIN=<VALUE>]
        [YMAX=<VALUE>] [STARTX=<VALUE>] [STARTY=<VALUE>] [ENDX=<VALUE>] [ENDY=<VALUE>]
        [EXPORT_FFTDATA=<1|0 (enabled|disabled) default is 0>]
        [FREQS_PER_V=<number of freqs per velocity> default is 3]
        [ACCEL=<set acceleration default max_accel>]`
    """

    @dataclass()
    class MeasurementParameters:
        axis: str
        v_min: int
        v_max: int
        v_step: int
        velocity: float
        accel: float
        f_max: float
        f_min: float
        start_pos: list
        end_pos: list
        limits: tuple
        freqs_per_v: int

    def __init__(self, config):
        self.toolhead = None
        self.accel_chips = None
        self.max_accel = None
        self.printer = config.get_printer()
        self.printer.register_event_handler("klippy:connect", self.connect)
        self.gcode = self.printer.lookup_object("gcode")
        description = "Measure vibrations at linear movements. Usage:"
        self.gcode.register_command(
            "MEASURE_LINEAR_VIBRATIONS", self.cmd_MEASURE_LINEAR_VIBRATIONS, description
        )
        description = (
            "Measure vibrations at linear movements in a velocity range. Usage:"
        )
        self.gcode.register_command(
            "MEASURE_LINEAR_VIBRATIONS_RANGE",
            self.cmd_MEASURE_LINEAR_VIBRATIONS_RANGE,
            description,
        )
        # get accel chips, source: resonance_tester.py, should be refactored into helper function on merge
        if not config.get("accel_chip_x", None):
            self.accel_chip_names = [("xy", config.get("accel_chip").strip())]
        else:
            self.accel_chip_names = [
                ("x", config.get("accel_chip_x").strip()),
                ("y", config.get("accel_chip_y").strip()),
            ]
            if self.accel_chip_names[0][1] == self.accel_chip_names[1][1]:
                self.accel_chip_names = [("xy", self.accel_chip_names[0][1])]

        self.out_directory = config.get("output_directory")
        if not os.path.exists(self.out_directory):
            os.makedirs(self.out_directory)
        self.limits = self._get_limits_from_config(config)
        self.stepper_configs = self._get_stepper_configs(config)

    def cmd_MEASURE_LINEAR_VIBRATIONS_RANGE(self, gcmd):
        measurement_parameters = self._get_measurement_parameters(gcmd)
        motion_report = self.printer.lookup_object("motion_report")
        velocity_range = range(
            measurement_parameters.v_min,
            measurement_parameters.v_max + 1,
            measurement_parameters.v_step,
        )
        powers = np.zeros((len(velocity_range), 4))

        peak_frequencies = []
        frequency_responses = []

        for vel_idx, velocity in enumerate(velocity_range):
            gcmd.respond_info(f"measuring {velocity} mm/s")
            measurement_parameters.velocity = velocity
            # collect data and add them to the sets
            measurement_data = self._measure_linear_movement_vibrations(
                measurement_parameters, motion_report
            )
            frequency_response = np.array(
                calculate_frequencies(
                    measurement_data,
                    measurement_parameters.f_max,
                    measurement_parameters.f_min,
                )
            )
            mapped_frequency_response = self._map_r3_response_to_single_axis(
                frequency_response
            )
            frequency_responses.append(
                [velocity, frequency_response[0], mapped_frequency_response]
            )

            # peak_properties is a dictionary which contains the peak information (see scipy.signals.find_peaks docu)
            peak_idxs, peak_properties = signal.find_peaks(
                mapped_frequency_response,
                height=(0.0 * np.amax(mapped_frequency_response),),
                distance=1,
            )
            mapped_frequency_response_peaks = mapped_frequency_response[peak_idxs]
            if measurement_parameters.freqs_per_v > len(peak_idxs):
                measurement_parameters.freqs_per_v = -1
            freqs_per_vs = np.argpartition(
                mapped_frequency_response_peaks,
                int(-measurement_parameters.freqs_per_v),
            )[int(-measurement_parameters.freqs_per_v) :]
            peak_frequencies.append(
                [
                    np.repeat(velocity, len(freqs_per_vs)),
                    frequency_response[0][peak_idxs][freqs_per_vs],
                    mapped_frequency_response_peaks[freqs_per_vs],
                ]
            )

            power = calculate_total_power(measurement_data)
            powers[vel_idx, 1:4] = power[1:4]
            powers[vel_idx, 0] = velocity
            start_pos_last = measurement_parameters.start_pos
            measurement_parameters.start_pos = measurement_parameters.end_pos
            measurement_parameters.end_pos = start_pos_last

        self._export_fft_data(
            frequency_responses, gcmd, self.out_directory, "frequency_responses"
        )

        self._call_plotlib(
            gcmd, measurement_parameters, powers, peak_frequencies, frequency_responses
        )
        self._exit_gcommand()

    def cmd_MEASURE_LINEAR_VIBRATIONS(self, gcmd):
        measurement_parameters = self._get_measurement_parameters(gcmd)
        motion_report = self.printer.lookup_object("motion_report")
        gcmd.respond_info(f"measuring {measurement_parameters.velocity} mm/s")
        measurement_data = self._measure_linear_movement_vibrations(
            measurement_parameters, motion_report
        )

        frequency_response = calculate_frequencies(
            measurement_data, measurement_parameters.f_max, measurement_parameters.f_min
        )

        self._export_fft_data(
            frequency_response, gcmd, self.out_directory, "frequency_response"
        )

        outfile = self._get_outfile_name(
            self.out_directory,
            (
                "linear_movement_response_"
                + str(measurement_parameters.velocity)
                + "mmps_"
            ),
        )

        known_causes = self._known_causes(
            measurement_parameters, d=gcmd.get_float("D_IDLER", None)
        )
        plotlib.plot_frequencies(
            frequency_response,
            outfile,
            measurement_parameters,
            gcmd,
            known_causes,
        )
        self._exit_gcommand()

<<<<<<< HEAD
=======
    def _get_init_adxl_handler(self):
        adxl_handler = [
            (adxl_axis_attached, accel_chip.start_internal_client())
            for adxl_axis_attached, accel_chip in self.accel_chips
        ]
        return adxl_handler

>>>>>>> 58aa6084
    def _measure_linear_movement_vibrations(
        self, measurement_parameters, motion_report
    ):
        self.gcode.run_script_from_command(
            f"SET_VELOCITY_LIMIT ACCEL={measurement_parameters.accel} ACCEL_TO_DECEL={measurement_parameters.accel}"
        )
        x_pos, y_pos, z_pos, e_pos = self.toolhead.get_position()
        self.toolhead.move(
            [
                measurement_parameters.start_pos[0],
                measurement_parameters.start_pos[1],
                z_pos,
                e_pos,
            ],
            measurement_parameters.velocity,
        )
        self.toolhead.wait_moves()
        adxl_handler = self._get_init_adxl_handler()
        self.toolhead.move(
            [
                measurement_parameters.end_pos[0],
                measurement_parameters.end_pos[1],
                z_pos,
                e_pos,
            ],
            measurement_parameters.velocity,
        )
        self.toolhead.wait_moves()
        measurement_data = []
        # stop measurement
        for adxl_axis_attached, accel_chip_client in adxl_handler:
            accel_chip_client.finish_measurements()
            if not accel_chip_client.has_valid_samples():
                self._exit_gcommand(GcommandExitType("error"),"No data received from accelerometer")
            else:
                measurement_data = np.asarray(accel_chip_client.get_samples())
                accel_chip_client.finish_measurements()
        measurement_data_stripped = self._strip_to_linear_velocity_share(
            measurement_parameters.velocity, measurement_data, motion_report, self.gcode
        )
        return measurement_data_stripped

    def connect(self):
        self.toolhead = self.printer.lookup_object("toolhead")
        # identical to ResonanceTester.connect, should be moved to helper function on merge
        self.accel_chips = [
            (chip_axis, self.printer.lookup_object(chip_name))
            for chip_axis, chip_name in self.accel_chip_names
        ]
        self.max_accel = self.toolhead.max_accel

    def _exit_gcommand(self, state=GcommandExitType("success"), message=None):
        self.toolhead.max_accel = self.max_accel
        for adxl_axis_attached, accel_chip in self.accel_chips:
            if accel_chip.is_measuring():
                # no way to reach it without using protected function as of now
                accel_chip._finish_measurements()

        if state.value == "error":
            raise self.gcode.error(message)


    def _call_plotlib(
        self,
        gcmd,
        measurement_parameters,
        powers,
        peak_frequencies,
        frequency_responses,
    ):
        outfile = self._get_outfile_name(self.out_directory, "relative_power")
        plotlib.plot_relative_power(powers, outfile, measurement_parameters, gcmd)
        outfile = self._get_outfile_name(self.out_directory, "peak_frequencies")
        outfilelog = self._get_outfile_name(
            self.out_directory, "peak_frequencies_logscale"
        )
        known_causes = self._known_causes(
            measurement_parameters, d=gcmd.get_float("D_IDLER", None)
        )

        plotlib.plot_peak_frequencies(
            peak_frequencies,
            outfile,
            outfilelog,
            measurement_parameters,
            gcmd,
            known_causes,
        )

        if len(frequency_responses) < 200 and measurement_parameters.freqs_per_v != -1:
            outfile = self._get_outfile_name(
                self.out_directory, "frequency_responses_v-range"
            )
            plotlib.plot_frequency_responses_over_velocity(
                frequency_responses, outfile, measurement_parameters, gcmd
            )
        else:
            outfile = self._get_outfile_name(
                self.out_directory, "peak_frequencies_cmap"
            )
            plotlib.plot_peak_frequencies_cmap(
                peak_frequencies,
                outfile,
                outfilelog,
                measurement_parameters,
                gcmd,
                known_causes,
            )

    def _export_fft_data(self, frequency_response, gcmd, out_directory, fname):
        if gcmd.get_int("EXPORT_FFTDATA", 0) == 1:
            outfile = self._get_outfile_name("", fname, "")
<<<<<<< HEAD
            self._write_data_outfile(out_directory, gcmd, outfile, frequency_response)

    def _get_accel(self, gcmd):
=======
            self._write_data_outfile(
                out_directory, gcmd, outfile, frequency_response
            )
    def _get_accel(self, gcmd, max_accel):
>>>>>>> 58aa6084
        # define max_accel from toolhead and check if user settings exceed max accel
        accel = gcmd.get_int("ACCEL", max_accel)
        if accel > max_accel:
            accel = max_accel
            gcmd.respond_info(
                f"Warning: Cannot exceed machine limits. Acceleration set to {max_accel} mm/s^2"
            )
        return accel

    def _get_measurement_parameters(self, gcmd):
        axis = self._get_axis(gcmd)
        v_min, v_max, v_step = self._get_velocity_range(gcmd)
        velocity = self._get_velocity(gcmd)
        accel = self._get_accel(gcmd, self.max_accel)
        f_max = gcmd.get_int("FMAX", 2 * v_max)
        f_min = gcmd.get_int("FMIN", 5)
        limits = self._get_limits_from_gcode(gcmd, self.limits)
        start_pos, end_pos = self._get_move_positions(axis, limits, gcmd)
        freqs_per_v = self._get_freqs_per_v(gcmd)

        return self.MeasurementParameters(
            axis,
            v_min,
            v_max,
            v_step,
            velocity,
            accel,
            f_max,
            f_min,
            start_pos,
            end_pos,
            limits,
            freqs_per_v,
        )
    def _strip_to_linear_velocity_share(self,velocity, data, motion_report, gcmd):
        # find time stamp of linear movement start
        velocity_not_reached = True
        for i in range(len(data)):
            if (
                    motion_report.trapqs["toolhead"].get_trapq_position(data[i, 0])[1]
                    == velocity
            ):
                data = data[i:]
                velocity_not_reached = False
                break
        for i in range(len(data)):
            if (
                    motion_report.trapqs["toolhead"].get_trapq_position(data[i, 0])[1]
                    < velocity
            ):
                data = data[: i - 1]
                break
        if velocity_not_reached or len(data) < 300:
            message = "Target velocity not reached for a sufficient amount of time. Either decrease target velocity, " \
                      "increase acceleration or increase test area "
            self._exit_gcommand(GcommandExitType("error"), message)

        return data

    def _known_causes(self, measurement_parameters, d):
        """TODO: Explanation of the length factors"""
        known_causes = [
            (2, "2gt belt pitch", "#EC2029"),
            (1.21, "2gt belt teeth width", "#FA7909"),
            (0.8, "2gt belt valley width", "#ECD707"),
            (0.4, "2gt belt valley flat width", "#0F9944"),
        ]

        rotation_distance, steps_per_full_rotation = self._get_step_distance(
            measurement_parameters.axis, self.stepper_configs
        )
        if d is not None:
            known_causes.append((np.pi * d, "idler rotation", "#0356C2"))

        if rotation_distance is not None:
            known_causes.append((rotation_distance, "pulley rotation", "grey"))
            if steps_per_full_rotation is not None:
                known_causes.append(
                    (
                        rotation_distance / steps_per_full_rotation,
                        "motor step",
                        "#4F058C",
                    )
                )
        return known_causes

    @staticmethod
    def _get_freqs_per_v(gcmd):
        freqs_per_v = gcmd.get_int("FREQS_PER_V", 3)
        if freqs_per_v == 0:
            freqs_per_v = 1
        return freqs_per_v

    @staticmethod
    def _write_data_outfile(directory, gcmd, fname, data):
        """Write data into out_directory/raw_data/fname by np.savez."""

        if not os.path.exists(directory + "raw_data"):
            os.makedirs(directory + "raw_data")
        outfile = directory + "raw_data/" + fname
        np.savez(outfile, data=np.array(data, dtype=object))
        gcmd.respond_info(f"data output written to {outfile}")

    @staticmethod
    def _get_stepper_configs(config):
        stepper_config = []
        for stepper in ["stepper_x", "stepper_y"]:
            stepper_config.append(config.getsection(stepper))
        return stepper_config

    @staticmethod
    def _get_step_distance(axis, config):
        rotation_dist = step_distance = None
        if axis.lower() in "x":
            rotation_dist, step_distance = parse_full_step_distance(config[0])
        elif axis.lower() in "y":
            rotation_dist, step_distance = parse_full_step_distance(config[1])
        return rotation_dist, step_distance

<<<<<<< HEAD
    @staticmethod
    def _strip_to_linear_velocity_share(velocity, data, motion_report, gcmd):
        # find time stamp of linear movement start
        velocity_not_reached = True
        for i in range(len(data)):
            if (
                motion_report.trapqs["toolhead"].get_trapq_position(data[i, 0])[1]
                == velocity
            ):
                data = data[i:]
                velocity_not_reached = False
                break
        for i in range(len(data)):
            if (
                motion_report.trapqs["toolhead"].get_trapq_position(data[i, 0])[1]
                < velocity
            ):
                data = data[: i - 1]
                break
        if velocity_not_reached or len(data) < 300:
            raise gcmd.error(
                "Target velocity not reached for a sufficient amount of time. Either decrease target "
                "velocity, increase acceleration or increase test area "
            )
        return data
=======


>>>>>>> 58aa6084

    @staticmethod
    def _map_r3_response_to_single_axis(frequency_response):
        combined_array = np.array(
            [
                frequency_response[1] ** 2,
                frequency_response[2] ** 2,
                frequency_response[3] ** 2,
            ]
        )
        mapped_frequency_response = np.sqrt(combined_array.sum(axis=0))
        return mapped_frequency_response

    @staticmethod
    def _get_limits_from_config(config):
        x_min = int(config.get("x_min"))
        x_max = int(config.get("x_max"))
        y_min = int(config.get("y_min"))
        y_max = int(config.get("y_max"))
        return x_min, x_max, y_min, y_max

    @staticmethod
    def _get_limits_from_gcode(gcmd, limits):
        x_min = gcmd.get_int("XMIN", limits[0])
        x_max = gcmd.get_int("XMAX", limits[1])
        y_min = gcmd.get_int("YMIN", limits[2])
        y_max = gcmd.get_int("YMAX", limits[3])
        return x_min, x_max, y_min, y_max

    @staticmethod
    def _get_move_positions(axis, limits, gcmd):
        p1_x = p1_y = p2_x = p2_y = 0
        if axis.lower() == "x":
            p1_x = limits[0]
            p1_y = limits[3] / 2
            p2_x = limits[1]
            p2_y = p1_y
        elif axis.lower() == "y":
            p1_x = limits[1] / 2
            p1_y = limits[2]
            p2_x = p1_x
            p2_y = limits[3]
        elif axis.lower() == "a":
            p1_x = limits[0]
            p1_y = limits[2]
            p2_x = limits[1]
            p2_y = limits[3]
            p2_x, p2_y = verify_and_correct_diagonal_move(p1_x, p1_y, p2_x, p2_y)
        elif axis.lower() == "b":
            p1_x = limits[1]
            p1_y = limits[2]
            p2_x = limits[0]
            p2_y = limits[3]
            p2_x, p2_y = verify_and_correct_diagonal_move(p1_x, p1_y, p2_x, p2_y)

        p1_x = gcmd.get_int("STARTX", p1_x)
        p1_y = gcmd.get_int("STARTY", p1_y)
        p2_x = gcmd.get_int("ENDX", p2_x)
        p2_y = gcmd.get_int("ENDY", p2_y)
        return [p1_x, p1_y], [p2_x, p2_y]

    @staticmethod
    def _get_velocity_range(gcmd):
        vmin = gcmd.get_int("VMIN", None)
        vmin = (vmin, 50)[vmin is None]
        vmax = gcmd.get_int("VMAX", None)
        vmax = (vmax, 300)[vmax is None]
        vstep = gcmd.get_int("STEP", None)
        vstep = (vstep, 10)[vstep is None]
        return vmin, vmax, vstep

    def _get_velocity(self, gcmd):
        velocity = gcmd.get_int("VELOCITY", None)
        velocity = (velocity, 150)[velocity is None]
        if self.toolhead.max_velocity < velocity:
            message = f"Requested velocity '{velocity}' succeeds printer limits"
            self._exit_gcommand(GcommandExitType("error"), message)
        return velocity


    def _get_axis(self,gcmd):
        axis = gcmd.get("AXIS", None)
        axis = (axis, "x")[axis is None]
        if axis.lower() not in ["x", "y", "a", "b"]:
            self._exit_gcommand(GcommandExitType("error"), f"Unsupported axis'{axis}'")
        return axis

    @staticmethod
    def _get_outfile_name(directory, fname, extension=".png"):
        return (
            directory + fname + "_" + datetime.datetime.today().isoformat() + extension
        )


def load_config(config):
    return LinearMovementVibrationsTest(config)<|MERGE_RESOLUTION|>--- conflicted
+++ resolved
@@ -278,6 +278,7 @@
         self._call_plotlib(
             gcmd, measurement_parameters, powers, peak_frequencies, frequency_responses
         )
+        
         self._exit_gcommand()
 
     def cmd_MEASURE_LINEAR_VIBRATIONS(self, gcmd):
@@ -317,8 +318,6 @@
         )
         self._exit_gcommand()
 
-<<<<<<< HEAD
-=======
     def _get_init_adxl_handler(self):
         adxl_handler = [
             (adxl_axis_attached, accel_chip.start_internal_client())
@@ -326,7 +325,6 @@
         ]
         return adxl_handler
 
->>>>>>> 58aa6084
     def _measure_linear_movement_vibrations(
         self, measurement_parameters, motion_report
     ):
@@ -436,19 +434,60 @@
                 known_causes,
             )
 
+    def _call_plotlib(
+        self,
+        gcmd,
+        measurement_parameters,
+        powers,
+        peak_frequencies,
+        frequency_responses,
+    ):
+        outfile = self._get_outfile_name(self.out_directory, "relative_power")
+        plotlib.plot_relative_power(powers, outfile, measurement_parameters, gcmd)
+        outfile = self._get_outfile_name(self.out_directory, "peak_frequencies")
+        outfilelog = self._get_outfile_name(
+            self.out_directory, "peak_frequencies_logscale"
+        )
+        known_causes = self._known_causes(
+            measurement_parameters, d=gcmd.get_float("D_IDLER", None)
+        )
+
+        plotlib.plot_peak_frequencies(
+            peak_frequencies,
+            outfile,
+            outfilelog,
+            measurement_parameters,
+            gcmd,
+            known_causes,
+        )
+
+        if len(frequency_responses) < 200 and measurement_parameters.freqs_per_v != -1:
+            outfile = self._get_outfile_name(
+                self.out_directory, "frequency_responses_v-range"
+            )
+            plotlib.plot_frequency_responses_over_velocity(
+                frequency_responses, outfile, measurement_parameters, gcmd
+            )
+        else:
+            outfile = self._get_outfile_name(
+                self.out_directory, "peak_frequencies_cmap"
+            )
+            plotlib.plot_peak_frequencies_cmap(
+                peak_frequencies,
+                outfile,
+                outfilelog,
+                measurement_parameters,
+                gcmd,
+                known_causes,
+            )
+
     def _export_fft_data(self, frequency_response, gcmd, out_directory, fname):
         if gcmd.get_int("EXPORT_FFTDATA", 0) == 1:
             outfile = self._get_outfile_name("", fname, "")
-<<<<<<< HEAD
-            self._write_data_outfile(out_directory, gcmd, outfile, frequency_response)
-
-    def _get_accel(self, gcmd):
-=======
             self._write_data_outfile(
                 out_directory, gcmd, outfile, frequency_response
             )
     def _get_accel(self, gcmd, max_accel):
->>>>>>> 58aa6084
         # define max_accel from toolhead and check if user settings exceed max accel
         accel = gcmd.get_int("ACCEL", max_accel)
         if accel > max_accel:
@@ -535,6 +574,33 @@
                 )
         return known_causes
 
+    def _known_causes(self, measurement_parameters, d):
+        """TODO: Explanation of the length factors"""
+        known_causes = [
+            (2, "2gt belt pitch", "#EC2029"),
+            (1.21, "2gt belt teeth width", "#FA7909"),
+            (0.8, "2gt belt valley width", "#ECD707"),
+            (0.4, "2gt belt valley flat width", "#0F9944"),
+        ]
+
+        rotation_distance, steps_per_full_rotation = self._get_step_distance(
+            measurement_parameters.axis, self.stepper_configs
+        )
+        if d is not None:
+            known_causes.append((np.pi * d, "idler rotation", "#0356C2"))
+
+        if rotation_distance is not None:
+            known_causes.append((rotation_distance, "pulley rotation", "grey"))
+            if steps_per_full_rotation is not None:
+                known_causes.append(
+                    (
+                        rotation_distance / steps_per_full_rotation,
+                        "motor step",
+                        "#4F058C",
+                    )
+                )
+        return known_causes
+
     @staticmethod
     def _get_freqs_per_v(gcmd):
         freqs_per_v = gcmd.get_int("FREQS_PER_V", 3)
@@ -568,36 +634,8 @@
             rotation_dist, step_distance = parse_full_step_distance(config[1])
         return rotation_dist, step_distance
 
-<<<<<<< HEAD
-    @staticmethod
-    def _strip_to_linear_velocity_share(velocity, data, motion_report, gcmd):
-        # find time stamp of linear movement start
-        velocity_not_reached = True
-        for i in range(len(data)):
-            if (
-                motion_report.trapqs["toolhead"].get_trapq_position(data[i, 0])[1]
-                == velocity
-            ):
-                data = data[i:]
-                velocity_not_reached = False
-                break
-        for i in range(len(data)):
-            if (
-                motion_report.trapqs["toolhead"].get_trapq_position(data[i, 0])[1]
-                < velocity
-            ):
-                data = data[: i - 1]
-                break
-        if velocity_not_reached or len(data) < 300:
-            raise gcmd.error(
-                "Target velocity not reached for a sufficient amount of time. Either decrease target "
-                "velocity, increase acceleration or increase test area "
-            )
-        return data
-=======
-
-
->>>>>>> 58aa6084
+
+
 
     @staticmethod
     def _map_r3_response_to_single_axis(frequency_response):
