# vibration measurements for linear, non accelerated movements
# reads adxl and analyses the output for vibrations at linear movements on a defined axis.
# Acceleration phase is not part of the analysis
#
# Copyright (C) 2022  Marc Marschall <discrod:MarschallMarc#6420>
#
# This file may be distributed under the terms of the GNU GPLv3 license.

import datetime

import matplotlib

matplotlib.use("Agg")
import numpy as np
import os
from matplotlib import pyplot as plt
from mpl_toolkits.mplot3d import Axes3D


# calculates the mean square of 3d acceleration data summing up all three components
# @param data: array[[t0, x0, y0, z0],...,[tn, xn, yn, zn]]
# @return pd::float
def calculate_total_power(data):
    pd = 0
    norm = len(data)
    for t, x, y, z in data:
        pd += (abs(x) + abs(y) + abs(z)) * (abs(x) + abs(y) + abs(z)) / norm
    return pd


# calculates the frequency spectrum via fft in a given dataset
# @param data: array[[t0, x0, y0, z0],...,[tn, xn, yn, zn]]
# @param f_max::float : maximum frequency considered
def calculate_frequencies(data, f_max, f_min):
    dt = (data[len(data) - 1][0] - data[0][0]) / (len(data) - 1)
    norm = data[:, 0].size
    absc_fourier = np.fft.rfftfreq(norm, dt)
    start_pos = np.argmax(absc_fourier >= f_min)
    end_pos = np.argmax(absc_fourier >= f_max)
    if end_pos == 0:
        end_pos = data[:, 0].size
    frequency_response = [absc_fourier[start_pos:end_pos]]
    for axis in range(1, 4):
        ord_fourier = np.abs(np.fft.rfft(data[:, axis]))
        frequency_response.append(ord_fourier[start_pos:end_pos])
    return frequency_response


# checks if movement is diagonal and corrects its destination to be a diagonal movement if not
# by using the point towards the center which is the closest to the original fulfilling diagonality
# @param p1_x x-coordinate of starting point
# @param p2_x x-coordinate of the target point
def verify_and_correct_diagonal_move(p1_x, p1_y, p2_x, p2_y):
    if abs(p1_x - p2_x) > abs(p1_y - p2_y):
        p2_x = p1_x + p2_y - p1_y
    elif abs(p1_x - p2_x) < abs(p1_y - p2_y):
        p2_y = p1_y + p2_x - p1_x
    return p2_x, p2_y


# source: stepper.py
def parse_full_step_distance(config, units_in_radians=None, note_valid=False):
    if units_in_radians is None:
        # Caller doesn't know if units are in radians - infer it
        rd = config.get('rotation_distance', None, note_valid=False)
        gr = config.get('gear_ratio', None, note_valid=False)
        units_in_radians = rd is None and gr is not None
    if units_in_radians:
        rotation_dist = 2. * np.pi
        config.get('gear_ratio', note_valid=note_valid)
    else:
        rotation_dist = config.getfloat('rotation_distance', above=0.,
                                        note_valid=note_valid)
    # Newer config format with rotation_distance
    full_steps = config.getint('full_steps_per_rotation', 200, minval=1,
                               note_valid=note_valid)
    if full_steps % 4:
        raise config.error("full_steps_per_rotation invalid in section '%s'"
                           % (config.get_name(),))
    gearing = parse_gear_ratio(config, note_valid)
    return rotation_dist, full_steps * gearing


# source: stepper.py
def parse_gear_ratio(config, note_valid):
    gear_ratio = config.getlists('gear_ratio', (), seps=(':', ','), count=2,
                                 parser=float, note_valid=note_valid)
    result = 1.
    for g1, g2 in gear_ratio:
        result *= g1 / g2
    return result


class LinearMovementVibrationsTest:
    def __init__(self, config):
        self.printer = config.get_printer()
        self.printer.register_event_handler("klippy:connect", self.connect)
        self.gcode = self.printer.lookup_object('gcode')
        description = "Measure vibrations at linear movements. Usage:"
        self.gcode.register_command("MEASURE_LINEAR_VIBRATIONS",
                                    self.cmd_MEASURE_LINEAR_VIBRATIONS,
                                    description)
        description = "Measure vibrations at linear movements in a velocity range. Usage:"
        self.gcode.register_command("MEASURE_LINEAR_VIBRATIONS_RANGE",
                                    self.cmd_MEASURE_LINEAR_VIBRATIONS_RANGE,
                                    description)
        # get accel chips, source: resonance_tester.py, should be refactored into helper function on merge
        if not config.get('accel_chip_x', None):
            self.accel_chip_names = [('xy', config.get('accel_chip').strip())]
        else:
            self.accel_chip_names = [
                ('x', config.get('accel_chip_x').strip()),
                ('y', config.get('accel_chip_y').strip())]
            if self.accel_chip_names[0][1] == self.accel_chip_names[1][1]:
                self.accel_chip_names = [('xy', self.accel_chip_names[0][1])]

        self.out_directory = config.get('output_directory')
        self.limits = self._get_limits_from_config(config)
        self.stepper_configs = self._get_stepper_configs(config)

    def cmd_MEASURE_LINEAR_VIBRATIONS_RANGE(self, gcmd):
        axis = self._get_axis(gcmd)
        motion_report = self.printer.lookup_object('motion_report')
        v_min, v_max, v_step = self._get_velocity_range(gcmd)
        f_max = gcmd.get_int("FMAX", 2*v_max)
        powers = []
        peak_frequencies = []
        frequency_responses = []
        limits = self._get_limits_from_gcode(gcmd, self.limits)
        start_pos, end_pos = self._get_move_positions(axis, limits, gcmd)
        for velocity in range(v_min, v_max + 1, v_step):
            gcmd.respond_info("measuring {} mm/s".format(velocity))
            # collect data and add them to the sets
            measurement_data = self._measure_linear_movement_vibrations(velocity, start_pos, end_pos, motion_report)
            frequency_response = np.array(
                calculate_frequencies(measurement_data, f_max, gcmd.get_int("FMIN", 5)))
            mapped_frequency_response = self._map_r3_response_to_single_axis(frequency_response)
            frequency_responses.append([velocity, frequency_response[0], mapped_frequency_response])
            summed_max_index = np.argmax(mapped_frequency_response)
            peak_frequency = frequency_response[0][summed_max_index]
            peak_frequencies.append([velocity, peak_frequency])
            power = calculate_total_power(measurement_data)
            powers.append([velocity, power])
            # reverse movement
            start_pos_last = start_pos
            start_pos = end_pos
            end_pos = start_pos_last
        if not os.path.exists(self.out_directory):
            os.makedirs(self.out_directory)
        outfile = self._get_outfile_name(self.out_directory, "relative_power")
        self._plot_relative_power(powers, outfile, axis, gcmd)
        outfile = self._get_outfile_name(self.out_directory, "peak_frequencies")
        outfilelog = self._get_outfile_name(self.out_directory, "peak_frequencies_logscale")
        rotation_dist, step_distance = self._get_step_distance(axis, self.stepper_configs)
        self._plot_peak_frequencies(peak_frequencies, outfile, outfilelog, axis, gcmd,
                                    d=gcmd.get_float("D_IDLER", None),
                                    step_distance=step_distance, rotation_distance=rotation_dist, f_max=f_max)
        outfile = self._get_outfile_name(self.out_directory, "frequency_responses_v-range")
        self._plot_frequency_responses_over_velocity(frequency_responses, outfile, axis, gcmd)

    def cmd_MEASURE_LINEAR_VIBRATIONS(self, gcmd):
        axis = self._get_axis(gcmd)
        velocity = self._get_velocity(gcmd)
        motion_report = self.printer.lookup_object('motion_report')
        limits = self._get_limits_from_gcode(gcmd, self.limits)
        start_pos, end_pos = self._get_move_positions(axis, limits, gcmd)
        measurement_data = self._measure_linear_movement_vibrations(velocity, start_pos, end_pos, motion_report)
        f_max = gcmd.get_int("FMAX", 2*velocity)
        frequency_response = calculate_frequencies(measurement_data, f_max,
                                                   gcmd.get_int("FMIN", 5))
        if not os.path.exists(self.out_directory):
            os.makedirs(self.out_directory)
        outfile = self._get_outfile_name(self.out_directory, ("linear_movement_responce_" + str(velocity) + "mmps_"))
        rotation_dist, step_distance = self._get_step_distance(axis, self.stepper_configs)
        self._plot_frequencies(frequency_response, outfile, velocity, axis, gcmd, d=gcmd.get_float("D_IDLER", None),
                               step_distance=step_distance, rotation_distance=rotation_dist, f_max=f_max)

    def _measure_linear_movement_vibrations(self, velocity, start_pos, end_pos, motion_report):
        accel = self.toolhead.max_accel
        self.gcode.run_script_from_command("SET_VELOCITY_LIMIT ACCEL={} ACCEL_TO_DECEL={}".format(accel, accel))
        x_pos, y_pos, z_pos, e_pos = self.toolhead.get_position()
        self.toolhead.move([start_pos[0], start_pos[1], z_pos, e_pos], velocity)
        self.toolhead.wait_moves()
        measurement_handler = [(adxl_axis_attached, accel_chip.start_internal_client())
                               for adxl_axis_attached, accel_chip in self.accel_chips]
        self.toolhead.move([end_pos[0], end_pos[1], z_pos, e_pos], velocity)
        self.toolhead.wait_moves()
        measurement_data = []
        # stop measurement
        for adxl_axis_attached, accel_chip_client in measurement_handler:
            accel_chip_client.finish_measurements()
            if not accel_chip_client.has_valid_samples():
                raise self.gcode.error("No data received from accelerometer")
            else:
                measurement_data = np.asarray(accel_chip_client.get_samples())

        measurement_data_stripped = self._strip_to_linear_velocity_share(velocity, measurement_data, motion_report,
                                                                         self.gcode)
        return measurement_data_stripped

    @staticmethod
    def _get_stepper_configs(config):
        stepper_config = []
        for stepper in ['stepper_x', 'stepper_y']:
            stepper_config.append(config.getsection(stepper))
        return stepper_config

    @staticmethod
    def _get_step_distance(axis, config):
        rotation_dist = step_distance = None
        if axis.lower() in 'x':
            rotation_dist, step_distance = parse_full_step_distance(config[0])
        elif axis.lower() in 'y':
            rotation_dist, step_distance = parse_full_step_distance(config[1])
        return rotation_dist, step_distance

    @staticmethod
    def _strip_to_linear_velocity_share(velocity, data, motion_report, gcmd):
        # find time stamp of linear movement start
        velocity_not_reached = True
        for i in range(len(data)):
            if motion_report.trapqs['toolhead'].get_trapq_position(data[i, 0])[1] == velocity:
                data = data[i:]
                velocity_not_reached = False
                break
        for i in range(len(data)):
            if motion_report.trapqs['toolhead'].get_trapq_position(data[i, 0])[1] < velocity:
                data = data[0:(i - 1)]
                break
        if velocity_not_reached or len(data) < 300:
            raise gcmd.error("Target velocity not reached for a sufficient amount of time. Either decrease target "
                             "velocity, increase acceleration or increase test area ")
        return data

    @staticmethod
    def _map_r3_response_to_single_axis(frequency_response):
        combined_array = np.array([frequency_response[1], frequency_response[2], frequency_response[3]])
        mapped_frequency_response = combined_array.sum(axis=0)
        return mapped_frequency_response

    @staticmethod
    def _get_limits_from_config(config):
        x_min = int(config.get('x_min'))
        x_max = int(config.get('x_max'))
        y_min = int(config.get('y_min'))
        y_max = int(config.get('y_max'))
        return x_min, x_max, y_min, y_max

    @staticmethod
    def _get_limits_from_gcode(gcmd, limits):
        x_min = gcmd.get_int("XMIN", limits[0])
        x_max = gcmd.get_int("XMAX", limits[1])
        y_min = gcmd.get_int("YMIN", limits[2])
        y_max = gcmd.get_int("YMAX", limits[3])
        return x_min, x_max, y_min, y_max

    @staticmethod
    def _get_move_positions(axis, limits, gcmd):
        p1_x = p1_y = p2_x = p2_y = 0
        if axis.lower() == "x":
            p1_x = limits[0]
            p1_y = limits[3] / 2
            p2_x = limits[1]
            p2_y = p1_y
        elif axis.lower() == "y":
            p1_x = limits[1] / 2
            p1_y = limits[2]
            p2_x = p1_x
            p2_y = limits[3]
        elif axis.lower() == "a":
            p1_x = limits[0]
            p1_y = limits[2]
            p2_x = limits[1]
            p2_y = limits[3]
            p2_x, p2_y = verify_and_correct_diagonal_move(p1_x, p1_y, p2_x, p2_y)
        elif axis.lower() == "b":
            p1_x = limits[1]
            p1_y = limits[2]
            p2_x = limits[0]
            p2_y = limits[3]
            p2_x, p2_y = verify_and_correct_diagonal_move(p1_x, p1_y, p2_x, p2_y)

        p1_x = gcmd.get_int("STARTX", p1_x)
        p1_y = gcmd.get_int("STARTY", p1_y)
        p2_x = gcmd.get_int("ENDX", p2_x)
        p2_y = gcmd.get_int("ENDY", p2_y)
        return [p1_x, p1_y], [p2_x, p2_y]

    @staticmethod
    def _get_velocity_range(gcmd):
        vmin = gcmd.get_int("VMIN", None)
        vmin = (vmin, 50)[vmin is None]
        vmax = gcmd.get_int("VMAX", None)
        vmax = (vmax, 300)[vmax is None]
        vstep = gcmd.get_int("STEP", None)
        vstep = (vstep, 10)[vstep is None]
        return vmin, vmax, vstep

    def _get_velocity(self, gcmd):
        velocity = gcmd.get_int("VELOCITY", None)
        velocity = (velocity, 150)[velocity is None]
        if self.toolhead.max_velocity < velocity:
            raise gcmd.error("Requested velocity '{}' succeeds printer limits".format(velocity))
        return velocity

    @staticmethod
    def _get_axis(gcmd):
        axis = gcmd.get("AXIS", None)
        axis = (axis, "x")[axis is None]
        if axis.lower() not in 'xyab':
            raise gcmd.error("Unsupported axis'{}'".format(axis))
        return axis

    @staticmethod
    def _get_outfile_name(directory, filename):
        return directory + filename + datetime.datetime.today().isoformat() + ".png"

    def connect(self):
        self.toolhead = self.printer.lookup_object('toolhead')
        # identical to ResonanceTester.connect, should be moved to helper function on merge
        self.accel_chips = [
            (chip_axis, self.printer.lookup_object(chip_name))
            for chip_axis, chip_name in self.accel_chip_names]

    @staticmethod
    def _plot_frequencies(data, outfile, velocity, axis, gcmd, d=None, step_distance=None, rotation_distance=None,
                          f_max=120):
        plt.ioff()
        fig = plt.figure()
        fig.suptitle("Vibrations while {}mm/s linear movement on {} axis".format(velocity, axis))
        ax = plt.subplot(111)
        box = ax.get_position()
        # shrink and move up to allow legend beneeth
        ax.set_position([box.x0, box.y0 + box.height * 0.18, box.width, box.height * 0.85])
        plt.ticklabel_format(style='sci', axis='y', scilimits=(0, 0))
        ax.set_xlabel("frequency in Hz")
        ax.set_ylabel("response")
        ax.set_xlim(data[0][0],f_max)
        ax.axvline(x=velocity / 2, label="2gt belt pitch", ls='--', color='tab:brown')
        ax.axvline(x=velocity / 1.21, label="2gt belt teeth width", ls='--', color='black')
        ax.axvline(x=velocity / 0.80, label="2gt belt valley width", ls='--', color='tab:cyan')
<<<<<<< HEAD
        ax.axvline(x=velocity / 0.40, label="2gt belt flat width", ls='--', color='tab:brown')
=======
        ax.axvline(x=velocity / 0.80, label="2gt belt flat width", ls='--', color='tab:brown')
>>>>>>> 3f292b42
        if d is not None:
            ax.axvline(velocity / (np.pi * d), label="idler rotation", ls='--', color='tab:gray')
        if step_distance is not None:
            ax.axvline(velocity / rotation_distance, label="pulley rotation", ls='--', color='tab:olive')
        if rotation_distance is not None:
            ax.axvline(velocity * step_distance / rotation_distance, label="motor step", ls='--', color='tab:pink')
        ax.plot(data[0], data[1], label="x")
        ax.plot(data[0], data[2], label="y")
        ax.plot(data[0], data[3], label="z")
        ax.legend(loc='upper center', bbox_to_anchor=(0.5, -0.13), fancybox=True, shadow=False, ncol=4)
        #add second abscissa
        ax2 = ax.twiny()
        ax2.set_xlim(ax.get_xlim())
        ax2.set_position([box.x0, box.y0 + box.height * 0.18, box.width, box.height * 0.85])
        ax2.tick_params(axis="x",direction="in", pad=-15)
        ax2.set_xticklabels(['{0:.2f}'.format(velocity/x) for x in ax.get_xticks()])
        ax2.set_xlabel("pattern distance in mm")
        plt.savefig(outfile)
        gcmd.respond_info("output written to {}".format(outfile))
        plt.close('all')


    @staticmethod
    def _plot_relative_power(data, outfile, axis, gcmd):
        data = np.array(data)
        plt.ioff()
        plt.title("Vibration power for axis {}".format(axis))
        plt.ticklabel_format(style='sci', axis='y', scilimits=(0, 0))
        plt.xlabel("velocity in mm/s")
        plt.ylabel("relative power")
        plt.plot(data[:, 0], data[:, 1], marker='o', label="measurement data")
        plt.savefig(outfile)
        gcmd.respond_info("output written to {}".format(outfile))
        plt.close('all')

    @staticmethod
    def _plot_peak_frequencies(data, outfile, outfilelog, axis, gcmd, d=None, step_distance=None,
                               rotation_distance=None, f_max=200):
        data = np.array(data)
        plt.ioff()
        fig = plt.figure()
        fig.suptitle("Vibration peak frequencies for axis {}".format(axis))
        ax = plt.subplot(111)
        box = ax.get_position()
        ax.set_position([box.x0, box.y0 + box.height * 0.18, box.width, box.height * 0.85])
        ax.set_xlabel("velocity in mm/s")
        ax.set_ylabel("peak frequency in Hz")
        ax.set_ylim(0, f_max)
        ax.plot(data[:, 0], data[:, 1], linestyle='--', marker='o', label="measurement data")
        ax.plot(data[:, 0], data[:, 0] / 2, label="2gt belt pitch")
        ax.plot(data[:, 0], data[:, 0] / 1.21, label="2gt belt teeth width")
        ax.plot(data[:, 0], data[:, 0] / .8, label="2gt belt valley width")
        ax.plot(data[:, 0], data[:, 0] / .4, label="2gt belt valley flat width")
        if d is not None:
            ax.plot(data[:, 0], data[:, 0] / (np.pi * d), label="idler rotation")
        if step_distance is not None:
            ax.plot(data[:, 0], data[:, 0] / rotation_distance, label="pulley rotation")
        if rotation_distance is not None:
            ax.plot(data[:, 0], data[:, 0] * step_distance / rotation_distance, label="motor step")
        ax.legend(loc='upper center', bbox_to_anchor=(0.5, -0.13), fancybox=True, shadow=False, ncol=3)
        plt.savefig(outfile)
        gcmd.respond_info("output written to {}".format(outfile))
        ax.set_yscale('log', nonposy='clip')
        plt.axhline(y=f_max, color='tab:olive', linestyle='--', label="f_max")
        ax.legend(loc='upper center', bbox_to_anchor=(0.5, -0.13), fancybox=True, shadow=False, ncol=3)
        ax.set_autoscaley_on(True)
        plt.autoscale(True)
        fig.suptitle("Vibration peak frequencies for axis {}, f_max = {}Hz  ".format(axis, f_max))
        plt.savefig(outfilelog)
        gcmd.respond_info("output written to {}".format(outfilelog))
        plt.close('all')

    @staticmethod
    def _plot_frequency_responses_over_velocity(data, outfile, axis, gcmd):
        data = np.array(data)
        plt.ioff()
        fig = plt.figure()
        ax = Axes3D(fig)
        fig.suptitle("Vibration peak frequencies for axis {}".format(axis))
        plt.ticklabel_format(style='sci', axis='z', scilimits=(0, 0))
        for velocity_sample in data:
            x = velocity_sample[1]
            y = velocity_sample[2]
            z = velocity_sample[0]
            ax.plot(x, y, zs=z, zdir='y')
        ax.set_xlabel("f in Hz")
        ax.set_zlabel("relative response")
        ax.set_ylabel("velocity")
        plt.savefig(outfile)
        gcmd.respond_info("output written to {}".format(outfile))
        plt.close('all')


def load_config(config):
    return LinearMovementVibrationsTest(config)<|MERGE_RESOLUTION|>--- conflicted
+++ resolved
@@ -339,11 +339,7 @@
         ax.axvline(x=velocity / 2, label="2gt belt pitch", ls='--', color='tab:brown')
         ax.axvline(x=velocity / 1.21, label="2gt belt teeth width", ls='--', color='black')
         ax.axvline(x=velocity / 0.80, label="2gt belt valley width", ls='--', color='tab:cyan')
-<<<<<<< HEAD
         ax.axvline(x=velocity / 0.40, label="2gt belt flat width", ls='--', color='tab:brown')
-=======
-        ax.axvline(x=velocity / 0.80, label="2gt belt flat width", ls='--', color='tab:brown')
->>>>>>> 3f292b42
         if d is not None:
             ax.axvline(velocity / (np.pi * d), label="idler rotation", ls='--', color='tab:gray')
         if step_distance is not None:
