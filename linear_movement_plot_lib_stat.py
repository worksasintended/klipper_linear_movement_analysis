--- conflicted
+++ resolved
@@ -86,15 +86,7 @@
     plt.ticklabel_format(style="sci", axis="y", scilimits=(0, 0))
     plt.xlabel("velocity in mm/s")
     plt.ylabel("relative power")
-<<<<<<< HEAD
-    plt.plot(data[:, 0], data[:, 1:4], marker="o", label="measurement data")
-    plt.plot(
-        data[:, 0], np.sum(data[:, 1:4], axis=1), marker="o", label="measurement data"
-    )
-
-=======
     plt.plot(data[:, 0], data[:, 1], marker="o", label="measurement data")
->>>>>>> 5fbc546e
     plt.savefig(outfile)
     gcmd.respond_info(f"output written to {outfile}")
     plt.close("all")
@@ -111,10 +103,6 @@
     rotation_distance=None,
     f_max=200,
 ):
-<<<<<<< HEAD
-    data = np.array(data)
-=======
->>>>>>> 5fbc546e
     plt.ioff()
     fig, ax = plt.subplots()
     velocities, peak_freqs, peak_ffts = zip(*data)
@@ -135,23 +123,6 @@
     ax.set_xlabel("velocity in mm/s")
     ax.set_ylabel("peak frequency in Hz")
     ax.set_ylim(0, f_max)
-<<<<<<< HEAD
-    ax.plot(
-        data[:, 0], data[:, 1], linestyle="--", marker="o", label="measurement data"
-    )
-    ax.plot(data[:, 0], data[:, 0] / 2, label="2gt belt pitch")
-    ax.plot(data[:, 0], data[:, 0] / 1.21, label="2gt belt teeth width")
-    ax.plot(data[:, 0], data[:, 0] / 0.8, label="2gt belt valley width")
-    ax.plot(data[:, 0], data[:, 0] / 0.4, label="2gt belt valley flat width")
-    if d is not None:
-        ax.plot(data[:, 0], data[:, 0] / (np.pi * d), label="idler rotation")
-    if step_distance is not None:
-        ax.plot(data[:, 0], data[:, 0] / rotation_distance, label="pulley rotation")
-    if rotation_distance is not None:
-        ax.plot(
-            data[:, 0],
-            data[:, 0] * step_distance / rotation_distance,
-=======
     ax.plot(velocities, velocities / 2, label="2gt belt pitch")
     ax.plot(velocities, velocities / 1.21, label="2gt belt teeth width")
     ax.plot(velocities, velocities / 0.8, label="2gt belt valley width")
@@ -164,7 +135,6 @@
         ax.plot(
             velocities,
             velocities * step_distance / rotation_distance,
->>>>>>> 5fbc546e
             label="motor step",
         )
     ax.legend(
@@ -202,11 +172,13 @@
     fig.suptitle(f"Vibration peak frequencies for axis {axis}")
 
     ax.ticklabel_format(style="sci", axis="z", scilimits=(0, 0))
+    ax.ticklabel_format(style="sci", axis="z", scilimits=(0, 0))
 
     for velocity_sample in data:
         x = velocity_sample[1]
         y = velocity_sample[2]
         z = velocity_sample[0]
+        ax.plot(x, y, zs=z, zdir="y")
         ax.plot(x, y, zs=z, zdir="y")
     ax.set_xlabel("f in Hz")
     ax.set_zlabel("relative response")
